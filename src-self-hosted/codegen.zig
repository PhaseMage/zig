--- conflicted
+++ resolved
@@ -236,12 +236,8 @@
 };
 
 const Function = struct {
-<<<<<<< HEAD
     gpa: *Allocator,
-    bin_file: *link.ElfFile,
-=======
     bin_file: *link.File.Elf,
->>>>>>> 0e1c7209
     target: *const std.Target,
     mod_fn: *const Module.Fn,
     code: *std.ArrayList(u8),
